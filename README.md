# Bespoke Financial's Platform

Bespoke is built with [Material UI](https://material-ui.com/), [Typescript](https://www.typescriptlang.org/), [React](https://reactjs.org/), [Apollo GraphQL](https://www.apollographql.com/), [Hasura](https://hasura.io/), [Postgres](https://www.postgresql.org/), [Flask](https://flask.palletsprojects.com/en/1.1.x/), and [Python](https://www.python.org/).

Tested with [Cypress](https://www.cypress.io/).

CI/CD via [Github Actions](https://github.com/features/actions). Hosted on [Heroku](https://heroku.com/).

This monorepo includes

- Flask/Python API server
- Hasura/GraphQL API server
- React/Typescript static app

<<<<<<< HEAD
TEST2
=======
TEST
>>>>>>> e9fbf3ae

## Installing

1. Clone the repos

```
git clone git@github.com:bespoke-capital/platform.git
```

2. Install [Homebrew](https://brew.sh/), and:

```bash
brew update
brew upgrade
brew bundle
```

Installation of some dependencies may fail if on Big Sur (OS X 11.0.1). Re-installing command line tools may help:

```
sudo rm -rf /Library/Developer/CommandLineTools
sudo xcode-select --install
```

3. Follow instructions [here](https://docs.google.com/document/d/1fIoWutW-oksJabg2mDH3E7Ot4Vc1XMavUblGC0D0F-4/edit)

## Running

Follow instructions [here](https://docs.google.com/document/d/1fIoWutW-oksJabg2mDH3E7Ot4Vc1XMavUblGC0D0F-4/edit#heading=h.ouot35nvjvpl)

## Testing

Note: please configure your Docker service to have AT LEAST 4GB of memory.

From the `services` directory, to start up hot-reloading services to be used by Cypress integration tests...

```
docker-compose -f docker-compose.cypress.yaml up
```

From the `services/app` directory, to start up the Cypress service...

```
yarn cypress
```<|MERGE_RESOLUTION|>--- conflicted
+++ resolved
@@ -11,12 +11,6 @@
 - Flask/Python API server
 - Hasura/GraphQL API server
 - React/Typescript static app
-
-<<<<<<< HEAD
-TEST2
-=======
-TEST
->>>>>>> e9fbf3ae
 
 ## Installing
 
